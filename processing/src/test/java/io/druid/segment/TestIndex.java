--- conflicted
+++ resolved
@@ -63,12 +63,8 @@
       "quALIty",
       "plAcEmEnT",
       "pLacementish",
-<<<<<<< HEAD
-      "iNdEx"
-=======
       "iNdEx",
       "qualiTy_Uniques"
->>>>>>> 8e5cbca2
   };
   public static final String[] DIMENSIONS = new String[]{"provider", "quALIty", "plAcEmEnT", "pLacementish"};
   public static final String[] METRICS = new String[]{"iNdEx"};
